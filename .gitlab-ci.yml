
before_script:
  - curl -LO https://releases.rancher.com/cli/v0.6.2/rancher-linux-amd64-v0.6.2.tar.gz
  - tar zxf rancher-linux-amd64-v0.6.2.tar.gz
  
build_test:
  script:
    - mkdir -p share
    - aws s3 cp s3://fh-poc-minot-s-mri-geneshot/colon-cleanout/glam/2020-04-23-colon-cleanout/2020-04-23-colon-cleanout-Colon_Cleanout_Interval_host_subject_id.Colon_Cleanout_Interval.corncob.index.hdf5 share/
    - aws s3 cp s3://fh-poc-minot-s-mri-geneshot/underfeeding/glam/2020-06-14-underfeeding/2020-06-14-underfeeding-host_diet.host_diet.corncob.index.hdf5 share/
    - aws s3 cp s3://fh-poc-minot-s-mri-geneshot/oca/glam/2020-05-05-OCA/2020-05-05-OCA-day.day.corncob.index.hdf5 share/
    - aws s3 cp s3://fh-poc-minot-s-mri-geneshot/crc/glam/2020-06-18-Yachida/2020-06-18-Yachida.results.index.hdf5 share/
    - aws s3 cp s3://fh-poc-minot-s-mri-geneshot/manifests/2020-07-16-2-manifest.json share/manifest.json
<<<<<<< HEAD
    - docker build -t dockerimages.fhcrc.org/glam:latest .
=======
    - docker build -t 458818213009.dkr.ecr.us-west-2.amazonaws.com/glam:latest .
>>>>>>> f882d2b3
    - docker-compose up -d
    - sleep 25
    - curl -I http://localhost:8050 | grep -q "HTTP/1.1 200 OK"
    - docker-compose down
    - rm -rf share/
  
  
deploy:
  only:
    refs:
       - deployment # TODO FIXME change to master at some point
  script:
    - AWS_ACCESS_KEY_ID=$ECR_ACCESS_KEY AWS_SECRET_ACCESS_KEY=$ECR_SECRET_KEY AWS_DEFAULT_REGION=$ECR_REGION aws ecr get-login-password --region us-west-2 | docker login --username AWS --password-stdin 458818213009.dkr.ecr.us-west-2.amazonaws.com
    - docker push 458818213009.dkr.ecr.us-west-2.amazonaws.com/glam:latest
    - sleep 15
    - rancher-v0.6.2/rancher --url https://ponderosa.fhcrc.org --access-key $RANCHERAPI_KEY --secret-key $RANCHERAPI_SECRET up -d --pull --force-upgrade --confirm-upgrade --stack glam --file docker-compose.yml --rancher-file rancher-compose.yml
  <|MERGE_RESOLUTION|>--- conflicted
+++ resolved
@@ -11,11 +11,7 @@
     - aws s3 cp s3://fh-poc-minot-s-mri-geneshot/oca/glam/2020-05-05-OCA/2020-05-05-OCA-day.day.corncob.index.hdf5 share/
     - aws s3 cp s3://fh-poc-minot-s-mri-geneshot/crc/glam/2020-06-18-Yachida/2020-06-18-Yachida.results.index.hdf5 share/
     - aws s3 cp s3://fh-poc-minot-s-mri-geneshot/manifests/2020-07-16-2-manifest.json share/manifest.json
-<<<<<<< HEAD
-    - docker build -t dockerimages.fhcrc.org/glam:latest .
-=======
     - docker build -t 458818213009.dkr.ecr.us-west-2.amazonaws.com/glam:latest .
->>>>>>> f882d2b3
     - docker-compose up -d
     - sleep 25
     - curl -I http://localhost:8050 | grep -q "HTTP/1.1 200 OK"
